--- conflicted
+++ resolved
@@ -200,15 +200,8 @@
 qa_report_*.json
 qa_report_*.md
 
-<<<<<<< HEAD
 # Testing improvement plan markdowns
 docs/testing-improvement-plan.md
-
-=======
-
-# Testing improvement plan markdowns
-docs/testing-improvement-plan.md
->>>>>>> 6e1e57b1
 # Coverage reports
 coverage/
 
