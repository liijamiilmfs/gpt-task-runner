--- conflicted
+++ resolved
@@ -200,10 +200,9 @@
 qa_report_*.json
 qa_report_*.md
 
-<<<<<<< HEAD
+
 # Testing improvement plan markdowns
 docs/testing-improvement-plan.md
-=======
 # Coverage reports
 coverage/
 
@@ -211,5 +210,4 @@
 temp/
 
 # Database files
-data/
->>>>>>> ca954210
+data/