--- conflicted
+++ resolved
@@ -8,15 +8,12 @@
   title: 'GPT Task Runner',
   description:
     'A task runner for executing GPT-based tasks with batch processing and monitoring',
-<<<<<<< HEAD
-=======
   icons: {
     icon: [
       { url: '/favicon.ico', sizes: 'any' },
       { url: '/favicon.svg', type: 'image/svg+xml' },
     ],
   },
->>>>>>> d947fea6
 };
 
 export default function RootLayout({
