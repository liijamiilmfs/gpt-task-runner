import * as fs from 'fs';
import * as path from 'path';
import csv from 'csv-parser';
import { TaskRequest, BatchInput } from '../types';
import { TaskValidator, ValidationError } from '../validation/task-validator';

export class BatchLoader {
  async loadFromFile(filePath: string): Promise<BatchInput> {
    const ext = path.extname(filePath).toLowerCase();

    if (ext === '.csv') {
      return this.loadFromCSV(filePath);
    } else if (ext === '.jsonl') {
      return this.loadFromJSONL(filePath);
    } else {
      throw new Error(
        `Unsupported file format: ${ext}. Supported formats: .csv, .jsonl`
      );
    }
  }

  private async loadFromCSV(filePath: string): Promise<BatchInput> {
    return new Promise((resolve, reject) => {
      const tasks: TaskRequest[] = [];
      const validationErrors: ValidationError[] = [];
      let rowNumber = 0;

      // Check if file exists first
      if (!fs.existsSync(filePath)) {
        reject(
          new Error(`ENOENT: no such file or directory, open '${filePath}'`)
        );
        return;
      }

      fs.createReadStream(filePath)
        .pipe(csv())
        .on('data', (row) => {
          rowNumber++;

          // Parse messages if present
          let messages;
          if (row.messages) {
            try {
              messages = JSON.parse(row.messages);
            } catch (error) {
              validationErrors.push({
                field: 'messages',
                message: `Invalid JSON format for messages: ${error instanceof Error ? error.message : 'Unknown error'}`,
                value: row.messages,
              });
            }
          }

          // Parse metadata if present
          let metadata;
          if (row.metadata) {
            try {
              metadata = JSON.parse(row.metadata);
            } catch (error) {
              validationErrors.push({
                field: 'metadata',
                message: `Invalid JSON format for metadata: ${error instanceof Error ? error.message : 'Unknown error'}`,
                value: row.metadata,
              });
            }
          }

          const task: TaskRequest = {
            id: row.id || `task-${tasks.length + 1}`,
            ...(row.prompt && { prompt: row.prompt }),
            ...(messages && { messages }),
            ...(row.model && { model: row.model }),
            ...(row.temperature && {
              temperature: parseFloat(row.temperature),
            }),
            ...(row.maxTokens && { maxTokens: parseInt(row.maxTokens) }),
            ...(metadata && { metadata }),
            ...(row.batch_id && { batch_id: row.batch_id }),
            ...(row.corr_id && { corr_id: row.corr_id }),
            ...(row.idempotency_key && {
              idempotency_key: row.idempotency_key,
            }),
            ...(this.parseMetadata(row) && {
              metadata: { ...metadata, ...this.parseMetadata(row) },
            }),
          };

          // Validate the task
          const validation = TaskValidator.validateTask(task, rowNumber);
          validationErrors.push(...validation.errors);

          tasks.push(task);
        })
        .on('end', () => {
          if (validationErrors.length > 0) {
            const errorMessages = validationErrors
              .map((err) => err.message)
              .join('\n');
            reject(new Error(`Validation errors found:\n${errorMessages}`));
          } else {
            resolve({ tasks, format: 'csv' });
          }
        })
        .on('error', (error) => {
          reject(error);
        });
    });
  }

  private async loadFromJSONL(filePath: string): Promise<BatchInput> {
    return new Promise((resolve, reject) => {
<<<<<<< HEAD
      // Check if file exists first
      if (!fs.existsSync(filePath)) {
        reject(new Error(`ENOENT: no such file or directory, open '${filePath}'`));
        return;
      }

      const tasks: TaskRequest[] = [];
      const validationErrors: ValidationError[] = [];
      let lineNumber = 0;

      const stream = fs.createReadStream(filePath, { encoding: 'utf-8' });
      let buffer = '';

      stream
        .on('data', (chunk: string | Buffer) => {
          buffer += chunk;
          const lines = buffer.split('\n');

          // Keep the last line in buffer (might be incomplete)
          buffer = lines.pop() || '';

          for (const line of lines) {
            lineNumber++;
            if (line.trim()) {
              try {
                const task = JSON.parse(line) as TaskRequest;

                // Validate the task
                const validation = TaskValidator.validateTask(task, lineNumber);
                validationErrors.push(...validation.errors);

                tasks.push(task);
              } catch (error) {
                validationErrors.push({
                  field: 'json',
                  message: `Invalid JSON format: ${error instanceof Error ? error.message : 'Unknown error'}`,
                  value: line,
                });
              }
            }
          }
        })
        .on('end', () => {
          // Process the last line if it exists
          if (buffer.trim()) {
            lineNumber++;
            try {
              const task = JSON.parse(buffer) as TaskRequest;
              const validation = TaskValidator.validateTask(task, lineNumber);
              validationErrors.push(...validation.errors);
=======
      const tasks: TaskRequest[] = [];
      const validationErrors: ValidationError[] = [];
      let lineNumber = 0;

      const stream = fs.createReadStream(filePath, { encoding: 'utf-8' });
      let buffer = '';

      stream
        .on('data', (chunk: string | Buffer) => {
          buffer += chunk;
          const lines = buffer.split('\n');

          // Keep the last line in buffer (might be incomplete)
          buffer = lines.pop() || '';

          for (const line of lines) {
            lineNumber++;
            if (line.trim()) {
              try {
                const task = JSON.parse(line) as TaskRequest;

                // Validate the task
                const validation = TaskValidator.validateTask(task, lineNumber);
                validationErrors.push(...validation.errors);

                tasks.push(task);
              } catch (error) {
                validationErrors.push({
                  field: 'json',
                  message: `Invalid JSON format: ${error instanceof Error ? error.message : 'Unknown error'}`,
                  value: line,
                });
              }
            }
          }
        })
        .on('end', () => {
          // Process the last line if it exists
          if (buffer.trim()) {
            lineNumber++;
            try {
              const task = JSON.parse(buffer) as TaskRequest;

              // Validate the task
              const validation = TaskValidator.validateTask(task, lineNumber);
              validationErrors.push(...validation.errors);

>>>>>>> 6c7b6562
              tasks.push(task);
            } catch (error) {
              validationErrors.push({
                field: 'json',
                message: `Invalid JSON format: ${error instanceof Error ? error.message : 'Unknown error'}`,
                value: buffer,
              });
            }
          }

          if (validationErrors.length > 0) {
            const errorMessages = validationErrors
              .map((err) => err.message)
              .join('\n');
            reject(new Error(`Validation errors found:\n${errorMessages}`));
          } else {
            resolve({ tasks, format: 'jsonl' });
          }
        })
        .on('error', (error) => {
          reject(error);
        });
    });
  }

  private parseMetadata(row: Record<string, unknown>): Record<string, unknown> | undefined {
    const metadata: Record<string, unknown> = {};
    let hasMetadata = false;

    for (const [key, value] of Object.entries(row)) {
      if (
        ![
          'id',
          'prompt',
          'messages',
          'model',
          'temperature',
          'maxTokens',
          'metadata',
          'batch_id',
          'corr_id',
          'idempotency_key',
        ].includes(key)
      ) {
        metadata[key] = value;
        hasMetadata = true;
      }
    }

    return hasMetadata ? metadata : undefined;
  }
}<|MERGE_RESOLUTION|>--- conflicted
+++ resolved
@@ -1,98 +1,103 @@
 import * as fs from 'fs';
 import * as path from 'path';
-import csv from 'csv-parser';
-import { TaskRequest, BatchInput } from '../types';
+import { TaskRequest } from '../types';
 import { TaskValidator, ValidationError } from '../validation/task-validator';
 
+export interface BatchInput {
+  tasks: TaskRequest[];
+  format: 'jsonl' | 'csv';
+}
+
 export class BatchLoader {
+  /**
+   * Load tasks from a file (JSONL or CSV)
+   */
   async loadFromFile(filePath: string): Promise<BatchInput> {
     const ext = path.extname(filePath).toLowerCase();
-
-    if (ext === '.csv') {
-      return this.loadFromCSV(filePath);
-    } else if (ext === '.jsonl') {
-      return this.loadFromJSONL(filePath);
-    } else {
-      throw new Error(
-        `Unsupported file format: ${ext}. Supported formats: .csv, .jsonl`
-      );
+    
+    switch (ext) {
+      case '.jsonl':
+        return this.loadFromJSONL(filePath);
+      case '.csv':
+        return this.loadFromCSV(filePath);
+      default:
+        throw new Error(`Unsupported file format: ${ext}. Supported formats: .jsonl, .csv`);
     }
   }
 
   private async loadFromCSV(filePath: string): Promise<BatchInput> {
+    // Check if file exists first
+    if (!fs.existsSync(filePath)) {
+      throw new Error(`ENOENT: no such file or directory, open '${filePath}'`);
+    }
+
     return new Promise((resolve, reject) => {
       const tasks: TaskRequest[] = [];
       const validationErrors: ValidationError[] = [];
-      let rowNumber = 0;
-
-      // Check if file exists first
-      if (!fs.existsSync(filePath)) {
-        reject(
-          new Error(`ENOENT: no such file or directory, open '${filePath}'`)
-        );
-        return;
-      }
-
-      fs.createReadStream(filePath)
-        .pipe(csv())
-        .on('data', (row) => {
-          rowNumber++;
-
-          // Parse messages if present
-          let messages;
-          if (row.messages) {
-            try {
-              messages = JSON.parse(row.messages);
-            } catch (error) {
-              validationErrors.push({
-                field: 'messages',
-                message: `Invalid JSON format for messages: ${error instanceof Error ? error.message : 'Unknown error'}`,
-                value: row.messages,
-              });
-            }
-          }
-
-          // Parse metadata if present
-          let metadata;
-          if (row.metadata) {
-            try {
-              metadata = JSON.parse(row.metadata);
-            } catch (error) {
-              validationErrors.push({
-                field: 'metadata',
-                message: `Invalid JSON format for metadata: ${error instanceof Error ? error.message : 'Unknown error'}`,
-                value: row.metadata,
-              });
-            }
-          }
-
-          const task: TaskRequest = {
-            id: row.id || `task-${tasks.length + 1}`,
-            ...(row.prompt && { prompt: row.prompt }),
-            ...(messages && { messages }),
-            ...(row.model && { model: row.model }),
-            ...(row.temperature && {
-              temperature: parseFloat(row.temperature),
-            }),
-            ...(row.maxTokens && { maxTokens: parseInt(row.maxTokens) }),
-            ...(metadata && { metadata }),
-            ...(row.batch_id && { batch_id: row.batch_id }),
-            ...(row.corr_id && { corr_id: row.corr_id }),
-            ...(row.idempotency_key && {
-              idempotency_key: row.idempotency_key,
-            }),
-            ...(this.parseMetadata(row) && {
-              metadata: { ...metadata, ...this.parseMetadata(row) },
-            }),
-          };
-
-          // Validate the task
-          const validation = TaskValidator.validateTask(task, rowNumber);
-          validationErrors.push(...validation.errors);
-
-          tasks.push(task);
+      let headers: string[] = [];
+      let lineNumber = 0;
+
+      const stream = fs.createReadStream(filePath, { encoding: 'utf-8' });
+      let buffer = '';
+
+      stream
+        .on('data', (chunk: string | Buffer) => {
+          buffer += chunk;
+          const lines = buffer.split('\n');
+
+          // Keep the last line in buffer (might be incomplete)
+          buffer = lines.pop() || '';
+
+          for (const line of lines) {
+            lineNumber++;
+            
+            if (lineNumber === 1) {
+              // Parse headers
+              headers = line.split(',').map(h => h.trim());
+              continue;
+            }
+
+            if (line.trim()) {
+              try {
+                const values = this.parseCSVLine(line);
+                const task = this.csvRowToTask(values, headers, lineNumber);
+                
+                // Validate the task
+                const validation = TaskValidator.validateTask(task, lineNumber);
+                validationErrors.push(...validation.errors);
+
+                tasks.push(task);
+              } catch (error) {
+                validationErrors.push({
+                  field: 'csv',
+                  message: `CSV parsing error: ${error instanceof Error ? error.message : 'Unknown error'}`,
+                  value: line,
+                });
+              }
+            }
+          }
         })
         .on('end', () => {
+          // Process the last line if it exists
+          if (buffer.trim()) {
+            lineNumber++;
+            if (lineNumber > 1) { // Skip if it's just headers
+              try {
+                const values = this.parseCSVLine(buffer);
+                const task = this.csvRowToTask(values, headers, lineNumber);
+                const validation = TaskValidator.validateTask(task, lineNumber);
+                validationErrors.push(...validation.errors);
+                tasks.push(task);
+              } catch (error) {
+                validationErrors.push({
+                  field: 'csv',
+                  message: `CSV parsing error: ${error instanceof Error ? error.message : 'Unknown error'}`,
+                  value: buffer,
+                });
+              }
+            }
+          }
+
           if (validationErrors.length > 0) {
             const errorMessages = validationErrors
               .map((err) => err.message)
@@ -110,7 +115,6 @@
 
   private async loadFromJSONL(filePath: string): Promise<BatchInput> {
     return new Promise((resolve, reject) => {
-<<<<<<< HEAD
       // Check if file exists first
       if (!fs.existsSync(filePath)) {
         reject(new Error(`ENOENT: no such file or directory, open '${filePath}'`));
@@ -161,55 +165,6 @@
               const task = JSON.parse(buffer) as TaskRequest;
               const validation = TaskValidator.validateTask(task, lineNumber);
               validationErrors.push(...validation.errors);
-=======
-      const tasks: TaskRequest[] = [];
-      const validationErrors: ValidationError[] = [];
-      let lineNumber = 0;
-
-      const stream = fs.createReadStream(filePath, { encoding: 'utf-8' });
-      let buffer = '';
-
-      stream
-        .on('data', (chunk: string | Buffer) => {
-          buffer += chunk;
-          const lines = buffer.split('\n');
-
-          // Keep the last line in buffer (might be incomplete)
-          buffer = lines.pop() || '';
-
-          for (const line of lines) {
-            lineNumber++;
-            if (line.trim()) {
-              try {
-                const task = JSON.parse(line) as TaskRequest;
-
-                // Validate the task
-                const validation = TaskValidator.validateTask(task, lineNumber);
-                validationErrors.push(...validation.errors);
-
-                tasks.push(task);
-              } catch (error) {
-                validationErrors.push({
-                  field: 'json',
-                  message: `Invalid JSON format: ${error instanceof Error ? error.message : 'Unknown error'}`,
-                  value: line,
-                });
-              }
-            }
-          }
-        })
-        .on('end', () => {
-          // Process the last line if it exists
-          if (buffer.trim()) {
-            lineNumber++;
-            try {
-              const task = JSON.parse(buffer) as TaskRequest;
-
-              // Validate the task
-              const validation = TaskValidator.validateTask(task, lineNumber);
-              validationErrors.push(...validation.errors);
-
->>>>>>> 6c7b6562
               tasks.push(task);
             } catch (error) {
               validationErrors.push({
@@ -233,6 +188,53 @@
           reject(error);
         });
     });
+  }
+
+  private parseCSVLine(line: string): string[] {
+    const result: string[] = [];
+    let current = '';
+    let inQuotes = false;
+    
+    for (let i = 0; i < line.length; i++) {
+      const char = line[i];
+      
+      if (char === '"') {
+        inQuotes = !inQuotes;
+      } else if (char === ',' && !inQuotes) {
+        result.push(current.trim());
+        current = '';
+      } else {
+        current += char;
+      }
+    }
+    
+    result.push(current.trim());
+    return result;
+  }
+
+  private csvRowToTask(values: string[], headers: string[], _lineNumber: number): TaskRequest {
+    const task: Record<string, unknown> = {};
+    
+    for (let i = 0; i < headers.length; i++) {
+      const header = headers[i];
+      const value = values[i] || '';
+      
+      // Handle special cases
+      if (header === 'metadata' && value) {
+        try {
+          task.metadata = JSON.parse(value);
+        } catch {
+          // If JSON parsing fails, store as string
+          task.metadata = value;
+        }
+      } else if (header === 'temperature' || header === 'maxTokens') {
+        task[header] = value ? parseFloat(value) : undefined;
+      } else {
+        task[header] = value || undefined;
+      }
+    }
+    
+    return task as TaskRequest;
   }
 
   private parseMetadata(row: Record<string, unknown>): Record<string, unknown> | undefined {
@@ -248,7 +250,6 @@
           'model',
           'temperature',
           'maxTokens',
-          'metadata',
           'batch_id',
           'corr_id',
           'idempotency_key',
