--- conflicted
+++ resolved
@@ -17,10 +17,7 @@
   contents: read
   checks: write
   statuses: write
-<<<<<<< HEAD
-=======
   pull-requests: write
->>>>>>> 7f959185
   id-token: write
 
 env:
@@ -32,11 +29,7 @@
   vercel-status:
     name: Vercel Status Checks
     runs-on: ubuntu-latest
-<<<<<<< HEAD
-    if: github.event_name == 'pull_request' && !github.event.pull_request.head.repo.fork
-=======
     if: github.event_name == 'pull_request'
->>>>>>> 7f959185
     steps:
       - name: Mark Vercel check as passed
         uses: actions/github-script@v7
