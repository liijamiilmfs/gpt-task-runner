--- conflicted
+++ resolved
@@ -1,8 +1,5 @@
 import * as path from 'path'
 import * as fs from 'fs'
-<<<<<<< HEAD
-import * as pino from 'pino'
-=======
 
 type PinoDestinationStream = {
   write: (chunk: any) => void
@@ -83,7 +80,6 @@
 
 const pinoModule = loadPinoModule()
 const fallbackDestination = createConsoleDestination()
->>>>>>> b8ec31e8
 
 // Sensitive data patterns to sanitize
 const SENSITIVE_PATTERNS = [
@@ -248,18 +244,10 @@
 
 
 // Create main logger with simple stream (no workers)
-<<<<<<< HEAD
-const logger = pino.default({
-  level: process.env.LOG_LEVEL || (isDev ? 'debug' : 'info'),
-  base: baseConfig,
-  timestamp: pino.default.stdTimeFunctions.isoTime,
-=======
-const logger = pino({
-
+const logger = pinoModule ? pinoModule({
   level: process.env.LOG_LEVEL || (isDev ? 'debug' : 'info'),
   base: baseConfig,
   timestamp: pinoModule.stdTimeFunctions?.isoTime ?? (() => new Date().toISOString()),
->>>>>>> b8ec31e8
   formatters: {
     level(label: string) { return { level: label } }
   }
@@ -280,17 +268,17 @@
     } catch (error) {
       // Fallback to stdout if pino-pretty is not available
       console.warn('pino-pretty not available, using stdout')
-      return pino.destination(1)
+      return getStdoutDestination()
     }
   } else {
     // In production, use file logging if available, otherwise stdout
     if (fileLoggingEnabled) {
       return createRotatingStream(logsSubDirs.application, 'application')
     } else {
-      return pino.destination(1)
-    }
-  }
-})())
+      return getStdoutDestination()
+    }
+  }
+})()) : createConsoleLogger()
 
 // Note: We use the main logger with daily rotation instead of separate file loggers
 // to avoid creating empty files and duplicate logging
